--- conflicted
+++ resolved
@@ -24,16 +24,10 @@
 log = { version = "^0.4", features = ["serde"], optional = true }
 mime_guess = "2.0.4"
 parse-display = "0.10.0"
-<<<<<<< HEAD
-phonenumber = "0.3.5"
+phonenumber = "0.3.7"
 rand = { version = "0.9", optional = true }
 getrandom = { version = "0.3" }
 reqwest = { version = "0.12.14", default-features = false, features = ["json", "multipart", "rustls-tls"], optional = true }
-=======
-phonenumber = "0.3.7"
-rand = { version = "0.8", optional = true }
-reqwest = { version = "0.12", default-features = false, features = ["json", "multipart", "rustls-tls"], optional = true }
->>>>>>> b01c5212
 reqwest-conditional-middleware = { version = "0.4", optional = true }
 reqwest-middleware = { version = "0.4", optional = true, features = ["json", "multipart", "http2", "rustls-tls"] }
 reqwest-retry = { version = "0.7", optional = true }
@@ -60,13 +54,8 @@
 expectorate = "1"
 futures-util = "^0.3.26"
 pretty_assertions = "1"
-<<<<<<< HEAD
 rand = "0.9"
-tokio = { version = "1.38.0", features = ["rt", "macros"] }
-=======
-rand = "0.8"
 tokio = { version = "1.43.1", features = ["rt", "macros"] }
->>>>>>> b01c5212
 tokio-tungstenite = "0.24"
 
 [features]
