[workspace]
members = [
	"front",
	"gusto",
	"pagerduty",
<<<<<<< HEAD
	"remote",
=======
	"ramp",
>>>>>>> 81e4e853
	"zendesk"
]<|MERGE_RESOLUTION|>--- conflicted
+++ resolved
@@ -3,10 +3,7 @@
 	"front",
 	"gusto",
 	"pagerduty",
-<<<<<<< HEAD
 	"remote",
-=======
 	"ramp",
->>>>>>> 81e4e853
 	"zendesk"
 ]